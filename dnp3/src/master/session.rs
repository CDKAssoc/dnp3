use crate::app::format::write;
use crate::app::format::write::start_request;
use crate::app::header::Control;
use crate::app::parse::parser::Response;
use crate::app::parse::DecodeLogLevel;
use crate::app::sequence::Sequence;
use crate::app::timeout::Timeout;
use crate::app::types::LinkStatusResult;
use crate::entry::EndpointAddress;
use crate::link::error::LinkError;
use crate::master::association::{AssociationMap, Next};
<<<<<<< HEAD
use crate::master::error::{Shutdown, TaskError};
use crate::master::messages::{MasterMsg, Message};
use crate::master::tasks::{AssociationTask, NonReadTask, ReadTask, RequestWriter, Task};
use crate::tokio::io::{AsyncRead, AsyncWrite};
use crate::tokio::time::Instant;
use crate::transport::{TransportReader, TransportResponse, TransportWriter};
use crate::util::buffer::Buffer;
=======
use crate::master::messages::{MasterMsg, Message};

use crate::app::parse::DecodeLogLevel;
use crate::entry::EndpointAddress;
use crate::master::error::TaskError;
use crate::tokio::time::Instant;
use crate::util::io::IOStream;
use crate::util::task::{RunError, Shutdown};
>>>>>>> 0c069adc
use std::ops::Add;
use std::time::Duration;

pub(crate) struct MasterSession {
    level: DecodeLogLevel,
    timeout: Timeout,
    associations: AssociationMap,
    user_queue: crate::tokio::sync::mpsc::Receiver<Message>,
    tx_buffer: Buffer,
}

enum ReadResponseAction {
    Ignore,
    ReadNext,
    Complete,
}

impl MasterSession {
    pub(crate) const DEFAULT_TX_BUFFER_SIZE: usize = 2048;
    pub(crate) const MIN_TX_BUFFER_SIZE: usize = 249;

    pub(crate) const DEFAULT_RX_BUFFER_SIZE: usize = 2048;
    pub(crate) const MIN_RX_BUFFER_SIZE: usize = 2048;

    pub(crate) fn new(
        level: DecodeLogLevel,
        response_timeout: Timeout,
        tx_buffer_size: usize,
        user_queue: crate::tokio::sync::mpsc::Receiver<Message>,
    ) -> Self {
        let tx_buffer_size = if tx_buffer_size < Self::MIN_TX_BUFFER_SIZE {
            log::warn!("Minimum TX buffer size is {}. Defaulting to this value because the provided value ({}) is too low.", Self::MIN_TX_BUFFER_SIZE, tx_buffer_size);
            Self::MIN_TX_BUFFER_SIZE
        } else {
            tx_buffer_size
        };

        Self {
            level,
            timeout: response_timeout,
            associations: AssociationMap::new(),
            user_queue,
            tx_buffer: Buffer::new(tx_buffer_size),
        }
    }

    /// Wait for the defined duration, processing messages that are received in the meantime.
    pub(crate) async fn delay_for(&mut self, duration: Duration) -> Result<(), Shutdown> {
        let deadline = Instant::now().add(duration);

        loop {
            crate::tokio::select! {
                result = self.process_message(false) => {
                   result?;
                }
                _ = crate::tokio::time::delay_until(deadline) => {
                   return Ok(());
                }
            }
        }
    }

    /// Run the master until an error or shutdown occurs.
    pub(crate) async fn run<T>(
        &mut self,
        io: &mut T,
        writer: &mut TransportWriter,
        reader: &mut TransportReader,
    ) -> RunError
    where
        T: IOStream,
    {
        loop {
            let result = match self.get_next_task() {
                Next::Now(task) => self.run_task(io, task, writer, reader).await,
                Next::NotBefore(time) => self.idle_until(time, io, writer, reader).await,
                Next::None => self.idle_forever(io, writer, reader).await,
            };

            if let Err(err) = result {
                self.reset(err);
                writer.reset();
                reader.reset();
                return err;
            }
        }
    }

    /// Wait until a message is received or a response is received.
    ///
    /// Returns an error only if shutdown or link layer error occured.
    async fn idle_forever<T>(
        &mut self,
        io: &mut T,
        writer: &mut TransportWriter,
        reader: &mut TransportReader,
    ) -> Result<(), RunError>
    where
        T: IOStream,
    {
        loop {
            crate::tokio::select! {
                result = self.process_message(true) => {
                   // we need to recheck the tasks
                   return Ok(result?);
                }
                result = reader.read(io) => {
                   result?;
                   match reader.pop_response(self.level) {
                        Some(TransportResponse::Response(source, response)) => {
                            self.notify_link_activity(source);
                            return self.handle_fragment_while_idle(io, writer, source, response).await
                        }
                        Some(TransportResponse::LinkLayerMessage(msg)) => self.notify_link_activity(msg.source),
                        None => return Ok(())
                   }
                }
            }
        }
    }

    /// Wait until a message is received, a response is received, or we reach the defined time.
    ///
    /// Returns an error only if shutdown or link layer error occured.
    async fn idle_until<T>(
        &mut self,
        instant: Instant,
        io: &mut T,
        writer: &mut TransportWriter,
        reader: &mut TransportReader,
    ) -> Result<(), RunError>
    where
        T: IOStream,
    {
        loop {
            crate::tokio::select! {
                result = self.process_message(true) => {
                   // we need to recheck the tasks
                   return Ok(result?);
                }
                result = reader.read(io) => {
                   result?;
                   match reader.pop_response(self.level) {
                        Some(TransportResponse::Response(source, response)) => {
                            self.notify_link_activity(source);
                            return self.handle_fragment_while_idle(io, writer, source, response).await
                        }
                        Some(TransportResponse::LinkLayerMessage(msg)) => self.notify_link_activity(msg.source),
                        None => return Ok(())
                   }
                }
                _ = crate::tokio::time::delay_until(instant) => {
                   return Ok(());
                }
            }
        }
    }

    async fn process_message(&mut self, is_connected: bool) -> Result<(), Shutdown> {
        match self.user_queue.recv().await {
            Some(msg) => {
                match msg {
                    Message::Master(msg) => self.process_master_message(msg),
                    Message::Association(msg) => {
                        if let Ok(association) = self.associations.get_mut(msg.address) {
                            association.process_message(msg.details, is_connected);
                        } else {
                            msg.on_association_failure();
                        }
                    }
                }
                Ok(())
            }
            None => Err(Shutdown),
        }
    }

    fn process_master_message(&mut self, msg: MasterMsg) {
        match msg {
            MasterMsg::AddAssociation(association, callback) => {
                callback.complete(self.associations.register(association));
            }
            MasterMsg::RemoveAssociation(address) => {
                self.associations.remove(address);
            }
            MasterMsg::SetDecodeLogLevel(level) => {
                self.level = level;
            }
            MasterMsg::GetDecodeLogLevel(promise) => {
                promise.complete(Ok(self.level));
            }
        }
    }

<<<<<<< HEAD
=======
    async fn read_next_response<T>(
        &mut self,
        io: &mut T,
        deadline: Instant,
        reader: &mut TransportReader,
    ) -> Result<(), TaskError>
    where
        T: IOStream,
    {
        loop {
            crate::tokio::select! {
                    _ = crate::tokio::time::delay_until(deadline) => {
                         log::warn!("no response within timeout: {}", self.timeout);
                         return Err(TaskError::ResponseTimeout);
                    }
                    x = reader.read(io)  => {
                        return Ok(x?);
                    }
                    y = self.process_message(true) => {
                        y?; // unless shutdown, proceed to next event
                    }
            }
        }
    }

>>>>>>> 0c069adc
    fn reset(&mut self, err: RunError) {
        self.associations.reset(err);
    }
}

// Task processing
impl MasterSession {
    /// Run a specific task.
    ///
    /// Returns an error only if shutdown or link layer error occured.
    async fn run_task<T>(
        &mut self,
        io: &mut T,
        task: AssociationTask,
        writer: &mut TransportWriter,
        reader: &mut TransportReader,
    ) -> Result<(), RunError>
    where
        T: IOStream,
    {
        let result = match task.details {
            Task::Read(t) => {
                self.run_read_task(io, task.address, t, writer, reader)
                    .await
            }
            Task::NonRead(t) => {
                self.run_non_read_task(io, task.address, t, writer, reader)
                    .await
            }
            Task::LinkStatus(promise) => {
                match self
                    .run_link_status_task(io, task.address, writer, reader)
                    .await
                {
                    Ok(result) => {
                        promise.complete(Ok(result));
                        Ok(())
                    }
                    Err(err) => {
                        promise.complete(Err(err));
                        Err(err)
                    }
                }
            }
        };

        // if a task error occurs, if might be a run error
        match result {
            Ok(()) => Ok(()),
            Err(err) => match err {
                TaskError::Shutdown => Err(RunError::Shutdown),
                TaskError::Lower(err) => Err(RunError::Link(err)),
                _ => Ok(()),
            },
        }
    }

    async fn run_non_read_task<T>(
        &mut self,
        io: &mut T,
        destination: EndpointAddress,
        mut task: NonReadTask,
        writer: &mut TransportWriter,
        reader: &mut TransportReader,
    ) -> Result<(), TaskError>
    where
        T: IOStream,
    {
        loop {
            let seq = match self.send_request(io, destination, &task, writer).await {
                Ok(seq) => seq,
                Err(err) => {
                    task.on_task_error(self.associations.get_mut(destination).ok(), err);
                    return Err(err);
                }
            };

            let deadline = self.timeout.deadline_from_now();

            loop {
                crate::tokio::select! {
                    _ = crate::tokio::time::delay_until(deadline) => {
                        log::warn!("no response within timeout: {}", self.timeout);
                        task.on_task_error(self.associations.get_mut(destination).ok(), TaskError::ResponseTimeout);
                        return Err(TaskError::ResponseTimeout);
                    }
                    x = reader.read(io) => {
                        if let Err(err) = x {
                            task.on_task_error(self.associations.get_mut(destination).ok(), err.into());
                            return Err(err.into());
                        }

                        match reader.pop_response(self.level) {
                            Some(TransportResponse::Response(source, response)) => {
                                self.notify_link_activity(source);

                                let result = self
                                    .validate_non_read_response(destination, seq, io, writer, source, response)
                                    .await;

                                match result {
                                    // continue reading responses until timeout
                                    Ok(None) => continue,
                                    Ok(Some(response)) => {
                                        match self.associations.get_mut(destination) {
                                            Err(x) => {
                                                task.on_task_error(None, x.into());
                                                return Err(x.into());
                                            }
                                            Ok(association) => {
                                                association.process_iin(response.header.iin);
                                                match task.handle(association, response) {
                                                    None => return Ok(()),
                                                    Some(next) => {
                                                        task = next;
                                                        // break from the inner loop and execute the next request
                                                        break;
                                                    }
                                                }
                                            }
                                        }
                                    }
                                    Err(err) => {
                                        task.on_task_error(self.associations.get_mut(destination).ok(), err);
                                        return Err(err);
                                    }
                                }
                            }
                            Some(TransportResponse::LinkLayerMessage(msg)) => self.notify_link_activity(msg.source),
                            None => continue
                        }
                    }
                    y = self.process_message(true) => {
                        match y {
                            Ok(_) => (), // unless shutdown, proceed to next event
                            Err(err) => {
                                task.on_task_error(self.associations.get_mut(destination).ok(), err.into());
                                return Err(err.into());
                            }
                        }
                    }
                }
            }
        }
    }

    #[allow(clippy::needless_lifetimes)]
    async fn validate_non_read_response<'a, T>(
        &mut self,
        destination: EndpointAddress,
        seq: Sequence,
        io: &mut T,
        writer: &mut TransportWriter,
        source: EndpointAddress,
        response: Response<'a>,
    ) -> Result<Option<Response<'a>>, TaskError>
    where
        T: IOStream,
    {
        if response.header.function.is_unsolicited() {
            self.handle_unsolicited(source, &response, io, writer)
                .await?;
            return Ok(None);
        }

        if source != destination {
            log::warn!(
                "Received response from {} while expecting response from {}",
                source,
                destination
            );
            return Ok(None);
        }

        if response.header.control.seq != seq {
            log::warn!(
                "unexpected sequence number is response: {}",
                response.header.control.seq.value()
            );
            return Ok(None);
        }

        if !response.header.control.is_fir_and_fin() {
            return Err(TaskError::MultiFragmentResponse);
        }

        Ok(Some(response))
    }

    async fn run_read_task<T>(
        &mut self,
        io: &mut T,
        destination: EndpointAddress,
        task: ReadTask,
        writer: &mut TransportWriter,
        reader: &mut TransportReader,
    ) -> Result<(), TaskError>
    where
        T: IOStream,
    {
        let result = self
            .execute_read_task(io, destination, &task, writer, reader)
            .await;

        let association = self.associations.get_mut(destination).ok();

        match result {
            Ok(_) => {
                if let Some(association) = association {
                    task.complete(association);
                } else {
                    task.on_task_error(None, TaskError::NoSuchAssociation(destination));
                }
            }
            Err(err) => task.on_task_error(association, err),
        }

        result
    }

    async fn execute_read_task<T>(
        &mut self,
        io: &mut T,
        destination: EndpointAddress,
        task: &ReadTask,
        writer: &mut TransportWriter,
        reader: &mut TransportReader,
    ) -> Result<(), TaskError>
    where
        T: IOStream,
    {
        let mut seq = self.send_request(io, destination, task, writer).await?;
        let mut is_first = true;

        // read responses until we get a FIN or an error occurs
        loop {
            let deadline = self.timeout.deadline_from_now();

            loop {
                crate::tokio::select! {
                    _ = crate::tokio::time::delay_until(deadline) => {
                            log::warn!("no response within timeout: {}", self.timeout);
                            return Err(TaskError::ResponseTimeout);
                    }
                    x = reader.read(io) => {
                        x?;
                        match reader.pop_response(self.level) {
                            Some(TransportResponse::Response(source, response)) => {
                                self.notify_link_activity(source);
                                let action = self.process_read_response(destination, is_first, seq, &task, io, writer, source, response).await?;
                                match action {
                                    // continue reading responses on the inner loop
                                    ReadResponseAction::Ignore => continue,
                                    // read task complete
                                    ReadResponseAction::Complete => return Ok(()),
                                    // break to the outer loop and read another response
                                    ReadResponseAction::ReadNext => {
                                        is_first = false;
                                        seq = self.associations.get_mut(destination)?.increment_seq();
                                        break;
                                    }
                                }
                            }
                            Some(TransportResponse::LinkLayerMessage(msg)) => self.notify_link_activity(msg.source),
                            None => continue
                        }
                    }
                    y = self.process_message(true) => {
                        y?; // unless shutdown, proceed to next event
                    }
                }
            }
        }
    }

    #[allow(clippy::too_many_arguments)] // TODO
    async fn process_read_response<T>(
        &mut self,
        destination: EndpointAddress,
        is_first: bool,
        seq: Sequence,
        task: &ReadTask,
        io: &mut T,
        writer: &mut TransportWriter,
        source: EndpointAddress,
        response: Response<'_>,
    ) -> Result<ReadResponseAction, TaskError>
    where
        T: IOStream,
    {
        if response.header.function.is_unsolicited() {
            self.handle_unsolicited(source, &response, io, writer)
                .await?;
            return Ok(ReadResponseAction::Ignore);
        }

        if source != destination {
            log::warn!(
                "Received response from {} while expecting response from {}",
                source,
                destination
            );
            return Ok(ReadResponseAction::Ignore);
        }

        if response.header.control.seq != seq {
            log::warn!(
                "response with seq: {} doesn't match expected seq: {}",
                response.header.control.seq.value(),
                seq.value()
            );
            return Ok(ReadResponseAction::Ignore);
        }

        // now do validations

        if response.header.control.fir && !is_first {
            return Err(TaskError::UnexpectedFir);
        }

        if !response.header.control.fir && is_first {
            return Err(TaskError::NeverReceivedFir);
        }

        if !response.header.control.fin && !response.header.control.con {
            return Err(TaskError::NonFinWithoutCon);
        }

        let association = self.associations.get_mut(destination)?;
        association.process_iin(response.header.iin);
        task.process_response(association, response.header, response.objects?);

        if response.header.control.con {
            self.confirm_solicited(io, destination, seq, writer).await?;
        }

        if response.header.control.fin {
            Ok(ReadResponseAction::Complete)
        } else {
            Ok(ReadResponseAction::ReadNext)
        }
    }

    fn get_next_task(&mut self) -> Next<AssociationTask> {
        self.associations.next_task()
    }
}

// Unsolicited processing
impl MasterSession {
    async fn handle_fragment_while_idle<T>(
        &mut self,
        io: &mut T,
        writer: &mut TransportWriter,
        source: EndpointAddress,
        response: Response<'_>,
    ) -> Result<(), RunError>
    where
        T: IOStream,
    {
        if response.header.function.is_unsolicited() {
            self.handle_unsolicited(source, &response, io, writer)
                .await?;
        } else {
            log::warn!(
                "unexpected response with sequence: {}",
                response.header.control.seq.value()
            )
        }

        Ok(())
    }

    async fn handle_unsolicited<T>(
        &mut self,
        source: EndpointAddress,
        response: &Response<'_>,
        io: &mut T,
        writer: &mut TransportWriter,
    ) -> Result<(), LinkError>
    where
        T: IOStream,
    {
        let association = match self.associations.get_mut(source).ok() {
            Some(x) => x,
            None => {
                log::warn!(
                    "received unsolicited response from unknown address: {}",
                    source
                );
                return Ok(());
            }
        };

        association.process_iin(response.header.iin);

        let valid = association.handle_unsolicited_response(response);

        // Send confirmation if required and wasn't ignored
        if valid && response.header.control.con {
            self.confirm_unsolicited(io, source, response.header.control.seq, writer)
                .await?;
        }

        Ok(())
    }
}

// Sending methods
impl MasterSession {
    async fn confirm_solicited<T>(
        &mut self,
        io: &mut T,
        destination: EndpointAddress,
        seq: Sequence,
        writer: &mut TransportWriter,
    ) -> Result<(), LinkError>
    where
        T: IOStream,
    {
        let mut cursor = self.tx_buffer.write_cursor();
        write::confirm_solicited(seq, &mut cursor)?;
        writer
            .write(io, self.level, destination.wrap(), cursor.written())
            .await?;
        Ok(())
    }

    async fn confirm_unsolicited<T>(
        &mut self,
        io: &mut T,
        destination: EndpointAddress,
        seq: Sequence,
        writer: &mut TransportWriter,
    ) -> Result<(), LinkError>
    where
        T: IOStream,
    {
        let mut cursor = self.tx_buffer.write_cursor();
        crate::app::format::write::confirm_unsolicited(seq, &mut cursor)?;

        writer
            .write(io, self.level, destination.wrap(), cursor.written())
            .await?;
        Ok(())
    }

    async fn send_request<T, U>(
        &mut self,
        io: &mut T,
        address: EndpointAddress,
        request: &U,
        writer: &mut TransportWriter,
    ) -> Result<Sequence, TaskError>
    where
        T: IOStream,
        U: RequestWriter,
    {
        // format the request
        let association = self.associations.get_mut(address)?;
        let seq = association.increment_seq();
        let mut cursor = self.tx_buffer.write_cursor();
        let mut hw = start_request(Control::request(seq), request.function(), &mut cursor)?;
        request.write(&mut hw)?;
        writer
            .write(io, self.level, address.wrap(), cursor.written())
            .await?;
        Ok(seq)
    }
}

// Link status stuff
impl MasterSession {
    async fn run_link_status_task<T>(
        &mut self,
        io: &mut T,
        destination: EndpointAddress,
        writer: &mut TransportWriter,
        reader: &mut TransportReader,
    ) -> Result<LinkStatusResult, TaskError>
    where
        T: AsyncRead + AsyncWrite + Unpin,
    {
        // Send link status request
        log::info!("Sending link status request (for {})", destination);
        writer
            .write_link_status_request(io, destination.wrap())
            .await?;

        loop {
            // Wait for something on the link
            crate::tokio::select! {
                _ = crate::tokio::time::delay_until(self.timeout.deadline_from_now()) => {
                    log::warn!("no response within timeout: {}", self.timeout);
                    return Err(TaskError::ResponseTimeout);
                }
                x = reader.read(io) => {
                    x?;
                    match reader.pop_response(self.level) {
                        Some(TransportResponse::Response(source, response)) => {
                            self.notify_link_activity(source);
                            self.handle_fragment_while_idle(io, writer, source, response).await?;
                            return Ok(LinkStatusResult::UnexpectedResponse);
                        }
                        Some(TransportResponse::LinkLayerMessage(msg)) => {
                            self.notify_link_activity(msg.source);
                            return Ok(LinkStatusResult::Success);
                        }
                        None => continue
                    }
                }
                y = self.process_message(true) => {
                    y?; // unless shutdown, proceed to next event
                }
            }
        }
    }

    fn notify_link_activity(&mut self, source: EndpointAddress) {
        if let Ok(association) = self.associations.get_mut(source) {
            association.on_link_activity();
        }
    }
}<|MERGE_RESOLUTION|>--- conflicted
+++ resolved
@@ -9,24 +9,15 @@
 use crate::entry::EndpointAddress;
 use crate::link::error::LinkError;
 use crate::master::association::{AssociationMap, Next};
-<<<<<<< HEAD
-use crate::master::error::{Shutdown, TaskError};
+use crate::master::error::TaskError;
 use crate::master::messages::{MasterMsg, Message};
 use crate::master::tasks::{AssociationTask, NonReadTask, ReadTask, RequestWriter, Task};
 use crate::tokio::io::{AsyncRead, AsyncWrite};
 use crate::tokio::time::Instant;
 use crate::transport::{TransportReader, TransportResponse, TransportWriter};
 use crate::util::buffer::Buffer;
-=======
-use crate::master::messages::{MasterMsg, Message};
-
-use crate::app::parse::DecodeLogLevel;
-use crate::entry::EndpointAddress;
-use crate::master::error::TaskError;
-use crate::tokio::time::Instant;
 use crate::util::io::IOStream;
 use crate::util::task::{RunError, Shutdown};
->>>>>>> 0c069adc
 use std::ops::Add;
 use std::time::Duration;
 
@@ -221,34 +212,6 @@
         }
     }
 
-<<<<<<< HEAD
-=======
-    async fn read_next_response<T>(
-        &mut self,
-        io: &mut T,
-        deadline: Instant,
-        reader: &mut TransportReader,
-    ) -> Result<(), TaskError>
-    where
-        T: IOStream,
-    {
-        loop {
-            crate::tokio::select! {
-                    _ = crate::tokio::time::delay_until(deadline) => {
-                         log::warn!("no response within timeout: {}", self.timeout);
-                         return Err(TaskError::ResponseTimeout);
-                    }
-                    x = reader.read(io)  => {
-                        return Ok(x?);
-                    }
-                    y = self.process_message(true) => {
-                        y?; // unless shutdown, proceed to next event
-                    }
-            }
-        }
-    }
-
->>>>>>> 0c069adc
     fn reset(&mut self, err: RunError) {
         self.associations.reset(err);
     }
