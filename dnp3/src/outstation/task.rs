use crate::app::enums::FunctionCode;
use crate::app::header::{Control, ResponseFunction, ResponseHeader, IIN, IIN1, IIN2};
use crate::app::parse::parser::{HeaderCollection, HeaderDetails, Request};
use crate::app::parse::DecodeLogLevel;
use crate::app::sequence::Sequence;
use crate::link::error::LinkError;
use crate::outstation::database::{DatabaseConfig, DatabaseHandle, ResponseInfo};
use crate::transport::{Timeout, TransportReader, TransportWriter};

use crate::app::format::write::start_response;
use crate::app::gen::ranged::RangedVariation;
use crate::app::parse::error::ObjectParseError;
use crate::app::variations::{Group52Var1, Group52Var2};
use crate::entry::EndpointAddress;
use crate::link::header::{BroadcastConfirmMode, FrameInfo};
use crate::outstation::traits::{OutstationApplication, RestartDelay};
use crate::outstation::SelfAddressSupport;
use crate::tokio::io::{AsyncRead, AsyncWrite};
use crate::util::buffer::Buffer;
<<<<<<< HEAD
use std::time::Duration;
=======
use tokio::io::{AsyncRead, AsyncWrite};
use tokio::time::Duration;
use xxhash_rust::xxh64::xxh64;
>>>>>>> 0092a1e7

#[derive(Copy, Clone, PartialEq)]
struct ResponseSeries {
    ecsn: Sequence,
    last_response: bool,
    master: EndpointAddress,
}

impl ResponseSeries {
    fn new(ecsn: Sequence, last_response: bool, master: EndpointAddress) -> Self {
        Self {
            ecsn,
            last_response,
            master,
        }
    }
}

#[derive(Copy, Clone, PartialEq)]
enum NextState {
    Idle,
    SolConfirmWait(ResponseSeries),
}

impl ResponseInfo {
    fn to_next_state(&self, ecsn: Sequence, source: EndpointAddress) -> NextState {
        if self.need_confirm() {
            NextState::SolConfirmWait(ResponseSeries::new(ecsn, self.complete, source))
        } else {
            NextState::Idle
        }
    }
}

#[derive(Copy, Clone)]
struct LastValidRequest {
    seq: Sequence,
    request_hash: u64,
    response_length: usize,
    next: NextState,
}

impl LastValidRequest {
    fn new(seq: Sequence, request_hash: u64, response_length: usize, next: NextState) -> Self {
        LastValidRequest {
            seq,
            request_hash,
            response_length,
            next,
        }
    }
}

struct SessionConfig {
    level: DecodeLogLevel,
    master_address: EndpointAddress,
    confirm_timeout: Duration,
}

/// state that mutates while the session runs
struct SessionState {
    restart_iin_asserted: bool,
    last_valid_request: Option<LastValidRequest>,
}

impl SessionState {
    fn new() -> Self {
        Self {
            restart_iin_asserted: true,
            last_valid_request: None,
        }
    }
}

pub(crate) struct Session {
    tx_buffer: Buffer,
    config: SessionConfig,
    database: DatabaseHandle,
    state: SessionState,
    handler: Box<dyn OutstationApplication>,
}

pub struct OutstationTask {
    session: Session,
    reader: TransportReader,
    writer: TransportWriter,
}

#[derive(Copy, Clone, Debug, PartialEq)]
pub struct OutstationConfig {
    pub tx_buffer_size: usize,
    pub outstation_address: EndpointAddress,
    pub master_address: EndpointAddress,
    pub self_address_support: SelfAddressSupport,
    pub log_level: DecodeLogLevel,
    pub confirm_timeout: Duration,
}

impl OutstationConfig {
    pub fn new(
        tx_buffer_size: usize,
        outstation_address: EndpointAddress,
        master_address: EndpointAddress,
        self_address_support: SelfAddressSupport,
        log_level: DecodeLogLevel,
        confirm_timeout: Duration,
    ) -> Self {
        OutstationConfig {
            tx_buffer_size,
            outstation_address,
            self_address_support,
            master_address,
            log_level,
            confirm_timeout,
        }
    }

    fn to_session_config(&self) -> SessionConfig {
        SessionConfig {
            level: self.log_level,
            master_address: self.master_address,
            confirm_timeout: self.confirm_timeout,
        }
    }
}

impl OutstationTask {
    /// create an `OutstationTask` and return it along with a `DatabaseHandle` for updating it
    pub fn create(
        config: OutstationConfig,
        database: DatabaseConfig,
        handler: Box<dyn OutstationApplication>,
    ) -> (Self, DatabaseHandle) {
        let handle = DatabaseHandle::new(database);
        let (reader, writer) = crate::transport::create_outstation_transport_layer(
            config.outstation_address,
            config.self_address_support,
        );
        let task = Self {
            session: Session::new(
                config.to_session_config(),
                config.tx_buffer_size,
                handle.clone(),
                handler,
            ),
            reader,
            writer,
        };
        (task, handle)
    }

    /// run the outstation task asynchronously until a `LinkError` occurs
    pub async fn run<T>(&mut self, io: &mut T) -> Result<(), LinkError>
    where
        T: AsyncRead + AsyncWrite + Unpin,
    {
        self.session
            .run(io, &mut self.reader, &mut self.writer)
            .await
    }
}

enum Confirm {
    Yes,
    Timeout,
    NewRequest,
}

enum FragmentType<'a> {
    MalformedRequest(u64, ObjectParseError),
    NewRead(u64, HeaderCollection<'a>),
    RepeatRead(u64, usize, HeaderCollection<'a>),
    NewNonRead(u64, HeaderCollection<'a>),
    RepeatNonRead(u64, usize),
    Broadcast(BroadcastConfirmMode),
    SolicitedConfirm,
    UnsolicitedConfirm,
}

#[derive(Copy, Clone)]
enum ConfirmAction {
    Confirmed,
    NewRequest,
    EchoLastResponse(usize),
    ContinueWait,
}

enum ResponseSeriesAction {
    ReadNewRequest,
    HandleCurrentRequest,
}

impl Session {
    pub(crate) const DEFAULT_TX_BUFFER_SIZE: usize = 2048;
    pub(crate) const MIN_TX_BUFFER_SIZE: usize = 249; // 1 link frame

    fn new(
        config: SessionConfig,
        tx_buffer_size: usize,
        database: DatabaseHandle,
        handler: Box<dyn OutstationApplication>,
    ) -> Self {
        Self {
            config,
            tx_buffer: Buffer::new(tx_buffer_size.max(Self::MIN_TX_BUFFER_SIZE)),
            database,
            state: SessionState::new(),
            handler,
        }
    }

    pub(crate) async fn run<T>(
        &mut self,
        io: &mut T,
        reader: &mut TransportReader,
        writer: &mut TransportWriter,
    ) -> Result<(), LinkError>
    where
        T: AsyncRead + AsyncWrite + Unpin,
    {
        loop {
            self.run_idle_state(io, reader, writer).await?;
        }
    }

    async fn respond<T>(
        &self,
        io: &mut T,
        writer: &mut TransportWriter,
        num_bytes: usize,
        address: EndpointAddress,
    ) -> Result<(), LinkError>
    where
        T: AsyncRead + AsyncWrite + Unpin,
    {
        writer
            .write(
                io,
                self.config.level,
                address.wrap(),
                self.tx_buffer.get(num_bytes).unwrap(),
            )
            .await
    }

    async fn run_idle_state<T>(
        &mut self,
        io: &mut T,
        reader: &mut TransportReader,
        writer: &mut TransportWriter,
    ) -> Result<(), LinkError>
    where
        T: AsyncRead + AsyncWrite + Unpin,
    {
        let series: Option<ResponseSeries> = self
            .handle_one_request_from_idle(io, reader, writer)
            .await?;

        if let Some(series) = series {
            match self
                .enter_sol_confirm_wait(io, reader, writer, series)
                .await?
            {
                ResponseSeriesAction::ReadNewRequest => {}
                // we skip reading, and instead return which will process the current request again
                ResponseSeriesAction::HandleCurrentRequest => return Ok(()),
            }
        }

        tokio::select! {
            frame_read = reader.read(io) => {
                frame_read?;
            }
            _ = self.database.wait_for_change() => {
                // wake for unsolicited here
            }
        }

        Ok(())
    }

    async fn handle_one_request_from_idle<T>(
        &mut self,
        io: &mut T,
        reader: &mut TransportReader,
        writer: &mut TransportWriter,
    ) -> Result<Option<ResponseSeries>, LinkError>
    where
        T: AsyncRead + AsyncWrite + Unpin,
    {
        if let Some((info, request)) = reader.get_request(self.config.level) {
            if let Some(result) = self.process_request_from_idle(info, request) {
                self.state.last_valid_request = Some(result);
                self.respond(io, writer, result.response_length, info.source)
                    .await?;
                if let NextState::SolConfirmWait(series) = result.next {
                    return Ok(Some(series));
                }
            }
        }

        Ok(None)
    }

    fn process_request_from_idle(
        &mut self,
        info: FrameInfo,
        request: Request,
    ) -> Option<LastValidRequest> {
        let seq = request.header.control.seq;

        match self.classify(info, request) {
            FragmentType::MalformedRequest(hash, err) => {
                let length = self.write_empty_response(seq, err.into());
                Some(LastValidRequest::new(seq, hash, length, NextState::Idle))
            }
            FragmentType::NewRead(hash, objects) => {
                let (length, next) = self.write_first_read_response(info.source, seq, objects);
                Some(LastValidRequest::new(seq, hash, length, next))
            }
            FragmentType::RepeatRead(hash, _, objects) => {
                // this deviates a bit from the spec, the specification says to
                // also reply to duplicate READ requests from idle, but this
                // is plainly wrong since it can't possibly handle a multi-fragmented
                // response correctly. Answering a repeat READ with a fresh response is harmless
                let (length, next) = self.write_first_read_response(info.source, seq, objects);
                Some(LastValidRequest::new(seq, hash, length, next))
            }
            FragmentType::NewNonRead(hash, objects) => {
                let length = self.handle_non_read(request.header.function, seq, objects);
                Some(LastValidRequest::new(seq, hash, length, NextState::Idle))
            }
            FragmentType::RepeatNonRead(hash, last_response_length) => {
                // per the spec, we just echo the last response
                Some(LastValidRequest::new(
                    seq,
                    hash,
                    last_response_length,
                    NextState::Idle,
                ))
            }
            FragmentType::Broadcast(mode) => {
                self.process_broadcast(mode, request);
                None
            }
            FragmentType::SolicitedConfirm => {
                log::warn!(
                    "ignoring solicited CONFIRM from idle state with seq: {}",
                    seq.value()
                );
                None
            }
            FragmentType::UnsolicitedConfirm => {
                log::warn!(
                    "ignoring unsolicited CONFIRM from idle state with seq: {}",
                    seq.value()
                );
                None
            }
        }
    }

    fn write_empty_response(&mut self, seq: Sequence, iin2: IIN2) -> usize {
        let iin = IIN::new(self.get_response_iin(), iin2);
        let header = ResponseHeader::new(
            Control::response(seq, true, true, false),
            ResponseFunction::Response,
            iin,
        );
        let mut cursor = self.tx_buffer.write_cursor();
        header.write(&mut cursor).unwrap();
        cursor.written().len()
    }

    fn write_first_read_response(
        &mut self,
        master: EndpointAddress,
        seq: Sequence,
        object_headers: HeaderCollection,
    ) -> (usize, NextState) {
        let iin2 = self.database.select(&object_headers);
        self.write_read_response(master, true, seq, iin2)
    }

    fn write_read_response(
        &mut self,
        master: EndpointAddress,
        fir: bool,
        seq: Sequence,
        iin2: IIN2,
    ) -> (usize, NextState) {
        let iin1 = self.get_response_iin();
        let mut cursor = self.tx_buffer.write_cursor();
        cursor.skip(ResponseHeader::LENGTH).unwrap();
        let info = self.database.write_response_headers(&mut cursor);
        let header = ResponseHeader::new(
            Control::response(seq, fir, info.complete, info.need_confirm()),
            ResponseFunction::Response,
            iin1 + iin2,
        );
        cursor.at_start(|cur| header.write(cur)).unwrap();
        (cursor.written().len(), info.to_next_state(seq, master))
    }

    fn handle_non_read(
        &mut self,
        function: FunctionCode,
        seq: Sequence,
        object_headers: HeaderCollection,
    ) -> usize {
        let iin2 = Self::get_iin2(function, object_headers);

        match function {
            FunctionCode::Write => self.handle_write(seq, object_headers),
            // these function don't process objects
            FunctionCode::DelayMeasure => self.handle_delay_measure(seq, iin2),
            FunctionCode::ColdRestart => {
                let delay = self.handler.cold_restart();
                self.handle_restart(seq, delay, iin2)
            }
            FunctionCode::WarmRestart => {
                let delay = self.handler.warm_restart();
                self.handle_restart(seq, delay, iin2)
            }
            _ => {
                log::warn!("unsupported function code: {:?}", function);
                self.write_empty_response(seq, IIN2::NO_FUNC_CODE_SUPPORT)
            }
        }
    }

    fn get_iin2(function: FunctionCode, object_headers: HeaderCollection) -> IIN2 {
        if function.get_function_info().objects_allowed {
            return IIN2::default();
        }

        if object_headers.is_empty() {
            IIN2::default()
        } else {
            log::warn!("Ignoring object headers in {:?} request", function);
            IIN2::PARAMETER_ERROR
        }
    }

    fn expect_empty(function: FunctionCode, object_headers: HeaderCollection) -> IIN2 {
        if object_headers.is_empty() {
            IIN2::default()
        } else {
            log::warn!("ignoring object headers in {:?} request", function);
            IIN2::NO_FUNC_CODE_SUPPORT
        }
    }

    fn handle_write(&mut self, seq: Sequence, object_headers: HeaderCollection) -> usize {
        let mut iin2 = IIN2::default();

        for header in object_headers.iter() {
            match header.details {
                HeaderDetails::OneByteStartStop(_, _, RangedVariation::Group80Var1(seq)) => {
                    for (value, index) in seq.iter() {
                        if index == 7 {
                            // restart IIN
                            if value {
                                log::warn!("cannot write IIN 1.7 to TRUE");
                                iin2 |= IIN2::PARAMETER_ERROR;
                            } else {
                                // clear the restart bit
                                self.state.restart_iin_asserted = false;
                            }
                        } else {
                            log::warn!("ignoring write of IIN index {} to value {}", index, value);
                            iin2 |= IIN2::PARAMETER_ERROR;
                        }
                    }
                }
                _ => {
                    log::warn!(
                        "WRITE not supported with qualifier: {} and variation: {}",
                        header.details.qualifier(),
                        header.variation
                    );
                    iin2 |= IIN2::NO_FUNC_CODE_SUPPORT;
                }
            }
        }

        self.write_empty_response(seq, iin2)
    }

    fn handle_delay_measure(&mut self, seq: Sequence, iin2: IIN2) -> usize {
        let iin = self.get_response_iin() + iin2;

        let g52v2 = Group52Var2 {
            time: self.handler.get_processing_delay_ms(),
        };

        let mut cursor = self.tx_buffer.write_cursor();
        let mut writer = start_response(
            Control::response(seq, true, true, false),
            ResponseFunction::Response,
            iin,
            &mut cursor,
        )
        .unwrap();

        writer.write_count_of_one(g52v2).unwrap();
        cursor.written().len()
    }

    fn handle_restart(&mut self, seq: Sequence, delay: Option<RestartDelay>, iin2: IIN2) -> usize {
        let delay = match delay {
            None => return self.write_empty_response(seq, iin2 | IIN2::NO_FUNC_CODE_SUPPORT),
            Some(x) => x,
        };

        let iin = self.get_response_iin() + iin2;

        // respond with the delay
        let mut cursor = self.tx_buffer.write_cursor();
        let mut writer = start_response(
            Control::response(seq, true, true, false),
            ResponseFunction::Response,
            iin,
            &mut cursor,
        )
        .unwrap();

        match delay {
            RestartDelay::Seconds(value) => {
                writer
                    .write_count_of_one(Group52Var1 { time: value })
                    .unwrap();
            }
            RestartDelay::Milliseconds(value) => {
                writer
                    .write_count_of_one(Group52Var2 { time: value })
                    .unwrap();
            }
        }

        cursor.written().len()
    }

    fn get_response_iin(&self) -> IIN1 {
        let mut iin1 = IIN1::default();
        if self.state.restart_iin_asserted {
            iin1 |= IIN1::RESTART
        }
        iin1
    }

    fn process_broadcast(&mut self, _: BroadcastConfirmMode, request: Request) {
        // TODO - implement broadcast request handling
        log::warn!(
            "ignoring broadcast frame with function: {:?}",
            request.header.function
        )
    }

    fn new_confirm_deadline(&self) -> tokio::time::Instant {
        tokio::time::Instant::now() + self.config.confirm_timeout
    }

    async fn enter_sol_confirm_wait<T>(
        &mut self,
        io: &mut T,
        reader: &mut TransportReader,
        writer: &mut TransportWriter,
        mut series: ResponseSeries,
    ) -> Result<ResponseSeriesAction, LinkError>
    where
        T: AsyncRead + AsyncWrite + Unpin,
    {
        loop {
            match self
                .wait_for_sol_confirm(io, reader, writer, series.ecsn)
                .await?
            {
                Confirm::Yes => {
                    self.database.clear_written_events();
                    if series.last_response {
                        // done with response series
                        return Ok(ResponseSeriesAction::ReadNewRequest);
                    }
                    // format the next response in the series
                    series.ecsn.increment();
                    let (length, next_state) = self.write_read_response(
                        series.master,
                        false,
                        series.ecsn,
                        IIN2::default(),
                    );
                    self.respond(io, writer, length, series.master).await?;
                    match next_state {
                        NextState::Idle => return Ok(ResponseSeriesAction::ReadNewRequest),
                        NextState::SolConfirmWait(next) => {
                            series = next;
                        }
                    }
                }
                Confirm::Timeout => {
                    self.database.reset();
                    return Ok(ResponseSeriesAction::ReadNewRequest);
                }
                Confirm::NewRequest => {
                    self.database.reset();
                    return Ok(ResponseSeriesAction::HandleCurrentRequest);
                }
            }
        }
    }

    async fn wait_for_sol_confirm<T>(
        &mut self,
        io: &mut T,
        reader: &mut TransportReader,
        writer: &mut TransportWriter,
        ecsn: Sequence,
    ) -> Result<Confirm, LinkError>
    where
        T: AsyncRead + AsyncWrite + Unpin,
    {
<<<<<<< HEAD
        let mut delay = crate::tokio::time::delay_for(Duration::from_secs(5));

        while !delay.is_elapsed() {
            crate::tokio::select! {
                _ = &mut delay, if !delay.is_elapsed() => {
                    return Ok(Confirm::Timeout);
                }
                _ = reader.read(io) => {
                     if let Some((_address, request)) =  reader.get_request(self.level) {
                        if request.header.function == FunctionCode::Confirm {
                            return Ok(Confirm::Yes);
                        }
                        else {
                            return Ok(Confirm::NewRequest);
=======
        let mut deadline = self.new_confirm_deadline();
        loop {
            match reader.read_with_timeout(io, deadline).await? {
                Timeout::Yes => return Ok(Confirm::Timeout),
                // process data
                Timeout::No => {
                    if let Some((info, request)) = reader.get_request(self.config.level) {
                        match self.expect_sol_confirm(ecsn, info, request) {
                            ConfirmAction::ContinueWait => {}
                            ConfirmAction::Confirmed => return Ok(Confirm::Yes),
                            ConfirmAction::NewRequest => return Ok(Confirm::NewRequest),
                            ConfirmAction::EchoLastResponse(length) => {
                                self.respond(io, writer, length, info.source).await?;
                                // per the spec, we restart the confirm timer
                                deadline = self.new_confirm_deadline();
                            }
>>>>>>> 0092a1e7
                        }
                    }
                }
            }
        }
    }

    fn expect_sol_confirm(
        &self,
        ecsn: Sequence,
        info: FrameInfo,
        request: Request,
    ) -> ConfirmAction {
        match self.classify(info, request) {
            FragmentType::MalformedRequest(_, _) => ConfirmAction::NewRequest,
            FragmentType::NewRead(_, _) => ConfirmAction::NewRequest,
            FragmentType::RepeatRead(_, response_length, _) => {
                ConfirmAction::EchoLastResponse(response_length)
            }
            FragmentType::NewNonRead(_, _) => ConfirmAction::NewRequest,
            // this should never happen, but if it does, new request is probably best course of action
            FragmentType::RepeatNonRead(_, _) => ConfirmAction::NewRequest,
            FragmentType::Broadcast(_) => ConfirmAction::NewRequest,
            FragmentType::SolicitedConfirm => {
                if request.header.control.seq == ecsn {
                    ConfirmAction::Confirmed
                } else {
                    log::warn!("received solicited confirm with wrong sequence number, expected: {} received: {}", ecsn.value(), request.header.control.seq.value());
                    ConfirmAction::ContinueWait
                }
            }
            FragmentType::UnsolicitedConfirm => {
                log::warn!(
                    "ignoring unsolicited CONFIRM while waiting for solicited confirm, seq: {}",
                    request.header.control.seq.value()
                );
                ConfirmAction::ContinueWait
            }
        }
    }

    fn classify<'a>(&self, info: FrameInfo, request: Request<'a>) -> FragmentType<'a> {
        if request.header.function == FunctionCode::Confirm {
            return if request.header.control.uns {
                FragmentType::UnsolicitedConfirm
            } else {
                FragmentType::SolicitedConfirm
            };
        }

        if let Some(mode) = info.broadcast {
            return FragmentType::Broadcast(mode);
        }

        // we need to calculate a digest to deduplicate
        let this_hash = xxh64(request.raw_fragment, 0);

        let object_headers = match request.objects {
            Ok(x) => x,
            Err(err) => return FragmentType::MalformedRequest(this_hash, err),
        };

        // detect duplicate requests
        if let Some(last) = self.state.last_valid_request {
            if last.seq == request.header.control.seq && last.request_hash == this_hash {
                return if request.header.function == FunctionCode::Read {
                    FragmentType::RepeatRead(this_hash, last.response_length, object_headers)
                } else {
                    FragmentType::RepeatNonRead(this_hash, last.response_length)
                };
            }
        }

        if request.header.function == FunctionCode::Read {
            FragmentType::NewRead(this_hash, object_headers)
        } else {
            FragmentType::NewNonRead(this_hash, object_headers)
        }
    }
}

impl From<ObjectParseError> for IIN2 {
    fn from(err: ObjectParseError) -> Self {
        // TODO - review these
        match err {
            ObjectParseError::InsufficientBytes => IIN2::PARAMETER_ERROR,
            ObjectParseError::InvalidQualifierForVariation(_, _) => IIN2::NO_FUNC_CODE_SUPPORT,
            ObjectParseError::InvalidRange(_, _) => IIN2::PARAMETER_ERROR,
            ObjectParseError::UnknownGroupVariation(_, _) => IIN2::OBJECT_UNKNOWN,
            ObjectParseError::UnsupportedQualifierCode(_) => IIN2::PARAMETER_ERROR,
            ObjectParseError::UnknownQualifier(_) => IIN2::PARAMETER_ERROR,
            ObjectParseError::ZeroLengthOctetData => IIN2::PARAMETER_ERROR,
        }
    }
}<|MERGE_RESOLUTION|>--- conflicted
+++ resolved
@@ -16,14 +16,10 @@
 use crate::outstation::traits::{OutstationApplication, RestartDelay};
 use crate::outstation::SelfAddressSupport;
 use crate::tokio::io::{AsyncRead, AsyncWrite};
+use crate::tokio::time::Instant;
 use crate::util::buffer::Buffer;
-<<<<<<< HEAD
 use std::time::Duration;
-=======
-use tokio::io::{AsyncRead, AsyncWrite};
-use tokio::time::Duration;
 use xxhash_rust::xxh64::xxh64;
->>>>>>> 0092a1e7
 
 #[derive(Copy, Clone, PartialEq)]
 struct ResponseSeries {
@@ -293,7 +289,7 @@
             }
         }
 
-        tokio::select! {
+        crate::tokio::select! {
             frame_read = reader.read(io) => {
                 frame_read?;
             }
@@ -583,8 +579,8 @@
         )
     }
 
-    fn new_confirm_deadline(&self) -> tokio::time::Instant {
-        tokio::time::Instant::now() + self.config.confirm_timeout
+    fn new_confirm_deadline(&self) -> Instant {
+        Instant::now() + self.config.confirm_timeout
     }
 
     async fn enter_sol_confirm_wait<T>(
@@ -646,22 +642,6 @@
     where
         T: AsyncRead + AsyncWrite + Unpin,
     {
-<<<<<<< HEAD
-        let mut delay = crate::tokio::time::delay_for(Duration::from_secs(5));
-
-        while !delay.is_elapsed() {
-            crate::tokio::select! {
-                _ = &mut delay, if !delay.is_elapsed() => {
-                    return Ok(Confirm::Timeout);
-                }
-                _ = reader.read(io) => {
-                     if let Some((_address, request)) =  reader.get_request(self.level) {
-                        if request.header.function == FunctionCode::Confirm {
-                            return Ok(Confirm::Yes);
-                        }
-                        else {
-                            return Ok(Confirm::NewRequest);
-=======
         let mut deadline = self.new_confirm_deadline();
         loop {
             match reader.read_with_timeout(io, deadline).await? {
@@ -678,7 +658,6 @@
                                 // per the spec, we restart the confirm timer
                                 deadline = self.new_confirm_deadline();
                             }
->>>>>>> 0092a1e7
                         }
                     }
                 }
